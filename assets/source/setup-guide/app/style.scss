$root: ".woocommerce-setup-guide";

@import "~@wordpress/base-styles/variables";
@import "~@wordpress/base-styles/mixins";
@import "~@wordpress/base-styles/breakpoints";

// Adds animation to placeholder section
// Copied from WC-admin
// https://github.com/woocommerce/woocommerce-admin/blob/9f68059c7df466ee7a559c555bcb5a7b9e421e6d/packages/style-build/abstracts/_mixins.scss#L22-L35
@mixin placeholder($lighten-percentage: 30%) {
	animation: loading-fade 1.6s ease-in-out infinite;
	background-color: $gray-100;
	color: transparent;

	&::after {
		content: "\00a0";
	}

	@media screen and (prefers-reduced-motion: reduce) {
		animation: none;
	}
}

#{$root} {

	&__body {

		&.woocommerce-admin-full-screen {
			margin-top: 0;

			.woocommerce-layout__primary {
				margin-top: 60px;
			}

			.woocommerce-layout__header,
			.woocommerce-navigation {
				display: none;
			}

			.woocommerce-layout__main {

				.woocommerce-layout__header {
					top: 0;
					left: 0;
					width: 100%;
					display: block;
					border-bottom: 1px solid #dcdcde;
				}
			}
		}

		@media screen and (max-width: #{ ($break-small - 1) }) {

			#wpbody {
				padding-top: 0;
			}
		}

		.wrap {
			margin: 0;
		}

		#wpcontent {
			padding: 0;
		}

		.woocommerce-layout {

			&__main {
				display: block;
			}

			.woocommerce-spinner {
				display: none;
			}

			.woocommerce-list__item-content {
				white-space: break-spaces;
			}
		}

		#{$root} {

			&__main {

				.woocommerce-stepper {

					&__steps {
						align-items: center;
						display: flex;
						height: 60px;
						justify-content: center;
						margin: 0 auto;
						max-width: 850px;
						position: relative;

						&::before {
							background: #fff;
							border-bottom: 1px solid #dcdcde;
							content: "";
							display: block;
							height: 100%;
							left: 50%;
							position: absolute;
							top: 0;
							transform: translateX(-50%);
							width: 100vw;
							z-index: -1;
						}
					}

					&__step {
						padding-left: 12px;
						padding-right: 12px;

						&-divider {
							align-self: center;
							margin-top: 0;
						}
					}
				}
			}

			&__container {
				color: #000;
				max-width: 1032px;

				@include break-medium() {
					margin: var(--large-gap) auto;
					padding-left: 16px;
					padding-right: 16px;

				}

				>div {

					&:not(:first-child) {
						margin-top: calc(var(--large-gap) + (var(--main-gap) / 2));
					}
				}

				.components-card__body.is-size-large {
					padding: var(--large-gap);
				}

				.components-card__footer {
					padding-left: var(--large-gap);
					padding-right: var(--large-gap);
				}

				.components-button.is-link.is-destructive {
					color: #cc1818;

					&:hover:not(:disabled) {
						color: #710d0d;
					}
				}

				.pinterest-for-woocommerce-sync-settings .woocommerce-spinner {
					display: block;
					margin: auto;
					width: 15px;
					min-width: 15px;
					height: 15px;
				}
			}

			&__step {

				&-header {
					margin: 16px auto 40px;
					max-width: 490px;
					text-align: center;

					@include break-medium() {
						margin: 0 auto var(--large-gap);
						min-height: 120px;
					}

					>div {
						margin: 12px 0;
					}

					&__subtitle {
						text-transform: uppercase;
					}

					&__description {
						color: #191e23;
					}
				}

				&-overview {
					margin-top: var(--large-gap);

<<<<<<< HEAD
					@include break-medium() {
						position: absolute;
					}

					>div {
=======
					> div {
>>>>>>> 1dea3e5c
						margin: 8px 0;
					}

					&__description {
						color: #191e23;
					}

					&__link {

						a {
							text-decoration: none;

							&:hover {
								text-decoration: underline;
							}
						}
					}
				}

				&-columns {

					@include break-medium() {
						column-gap: 24px;
						display: grid;
						grid-template-columns: 328px auto;
					}
				}

				&-column {
					position: relative;
					margin-bottom: var(--large-gap);

					@include break-medium() {
						margin-bottom: 0;
					}

					.woocommerce-spinner {
						display: block;
					}
				}

				&-modal {

					&__buttons {

						button + button {
							margin-left: 12px;
						}
					}
				}
			}

			&__ad-credits {

				&__divider {
					margin: 20px 0;
				}

				.image-block {
					align-items: center;
					display: flex;
					flex: 0 0 32px;

					svg {
						height: 100%;
						width: 100%;
					}
				}

				.content-block {
					color: #757575;
				}
			}

			&__setup-pins {

				.components-popover__content {
					width: 180px;
					white-space: normal;
					text-align: left;
					// `font-family` is overwritten when using dashicon as the hovering anchor.
					font-family: $default-font;
				}

			}

			&__setup-account {

				.connection-info {
					// Set minimum height to the height of the spinner preloader.
					min-height: 40px;

					.logo {
						display: flex;
						justify-self: start;
					}

					.connection-info__placeholder {

						@include placeholder();
						width: 50%;
						min-width: 10em;
						display: inline-block;
					}

					.connection-info__preloader {
						flex: 1;
					}

					.account-label {

						p {
							font-weight: 600;

							.account-type {
								font-weight: 400; // normal
							}
						}
					}
				}

				.business-connection {

					p {
						margin-bottom: 0.5em;

						&:last-child {
							margin-bottom: 0;
						}
					}
				}

				.components-flex {

					>* {
						margin: 0 6px;

						&:first-child {
							margin-left: 0;
						}

						&:last-child {
							margin-right: 0;
						}
					}
				}

				.components-base-control__field {
					margin-bottom: 0;

					.components-input-control__container {
						margin-left: 0;
					}

					select.components-select-control__input {
						min-height: 36px;
					}
				}
			}

			&__claim-website {

				.components-card__body {

					> :not(:last-child) {
						margin-bottom: var(--main-gap);
					}

					> :first-child {
						margin-bottom: $grid-unit-10;
					}
				}

				.components-notice.is-error {
					margin: 0;
				}
			}

			&__setup-tracking {

				.text-margin {
					margin: 1em 0;
				}

				.components-base-control {

					&__help {
						margin: 0.2em 0 1.5em 0;
					}

					&:last-child .components-base-control {

						&__help {
							margin-bottom: 0;
						}
					}
				}
			}

			&__checkbox {

				&-heading {
					margin: 24px 0;

					&:first-child {
						margin-top: 0;
					}
				}

				&-group {
					align-items: center;
					display: flex;
					margin-bottom: 16px;

					&:last-child {
						margin-bottom: 0;
					}

					.components-base-control {

						&__field,
						&__help {
							margin: 0;
						}

						&__help {
							margin-left: 12px;

							.components-button {
								display: inline-block;
								text-decoration: none;

								&:not(:hover) {
									color: inherit;
								}
							}
						}
					}
				}

				&-readonly {

					.components-base-control__field {
						color: $gray-700;
						pointer-events: none;
					}
				}
			}

			&__with-help-description {
				margin-bottom: 6px;
			}

			&__help-description {
				color: $gray-700;
				margin-bottom: 16px;
			}

			&__footer-button {
				display: block;
				margin-top: var(--large-gap);
				text-align: right;
			}
		}
	}
}

.pinterest-for-woocommerce-prelaunch-notice {
	max-width: 824px;
	margin: auto auto;
	padding: 1em 2em;
}

.pinterest-for-woocommerce-landing-page {
	max-width: 824px;
	margin: 24px auto;

	.components-flex {
		flex-direction: column;

		@include break-medium() {
			flex-direction: row;
		}
	}

	&__welcome-section {
		margin-bottom: 0;

		.components-flex {
			align-items: flex-end;

			@include break-medium() {
				padding-top: 36px;
			}

			&__block {
				margin: 0;

				&.content-block {
					padding: 20px 32px;
					flex: 0 0 50%;

					@include break-medium() {

						padding: 20px 64px 64px 64px;
					}

					p:not(:last-child) {
						margin-bottom: 16px;
					}
				}

				&.image-block {
					align-items: center;
					display: flex;
					margin-top: 32px;

					@include break-medium() {
						margin-top: 0;
					}

					img {
						height: 100%;
						object-fit: cover;
						width: 100%;
					}
				}
			}
		}
	}

	&__credits-section {

		.components-flex {
			padding: 20px 64px;

			&__block {
				margin: 0;

				&.content-block {
					flex: 0 0 85%;

					@include break-medium() {
						padding-left: 20px;
					}
				}

				&.image-block {
					align-items: center;
					display: flex;
					margin-bottom: 32px;

					@include break-medium() {
						margin-bottom: 0;
					}

					img {
						padding: 12px;
						height: 100%;
						object-fit: cover;
						width: 100%;
					}
				}
			}
		}

		&__tac-modal {
			width: 600px;

			.components-modal__header {
				border-bottom: 1px solid #ddd;
			}

			a,
			p {

				display: block;
				margin-bottom: 16px;
			}
		}
	}

	&__features-section {

		.components-flex {
			gap: 64px;
			padding: 32px;

			@include break-medium() {
				padding: 50px 64px;
			}

			&__block {
				text-align: center;
				margin: 0;

				img {
					border-radius: 100px;
					height: 100px;
					margin-bottom: 32px;
					object-fit: cover;
					width: 100px;
				}

				p:not(:last-child) {
					margin-bottom: 16px;
				}
			}
		}
	}

	&__faq-section {

		h2 {
			font-weight: 700;
		}
	}
}

.pinterest-for-woocommerce-catalog-sync {

	&__container {

		@include break-medium() {
			margin: var(--large-gap) auto;
		}
	}

	&__state {

<<<<<<< HEAD
		@media (max-width: #{ ($break-medium - 1) }) {
=======
		margin-bottom: 0;

		@media ( max-width: #{ ($break-medium - 1) } ) {
>>>>>>> 1dea3e5c

			tr {
				display: flex;
				flex-direction: column;
				padding-top: 10px;
				padding-bottom: 10px;
			}

			th {
				padding-bottom: 0;
			}

			th,
			td {
				padding-left: 0;
				padding-right: 0;
				border: 0;
			}
		}

		.woocommerce-table__header {
			display: none;
		}

		.components-card__footer {
			flex-direction: row;

			.components-external-link {
				text-decoration: none;

				&:hover {
					text-decoration: underline;
				}
			}
		}

		th:first-child {
			width: 1%;
			min-width: 175px;
			white-space: nowrap;

			.is-placeholder {
				max-width: 100%;
				width: 100%;
			}
		}

		td {
			color: #757575;

			.is-placeholder {
				max-width: 60%;
			}
		}

		.woocommerce-summary {
			background: none;
			border: 0;
			box-shadow: none;
			margin: 0;

			&__item {
				background: none;

				&-container {

					&:last-child {

						>div {
							border-right: 0;
						}
					}
				}

				&-delta {
					display: none;
				}
			}
		}

		svg.dashicon {
			margin-bottom: -5px;
		}

		& &-footer {
			flex-direction: column;
			align-items: flex-start;

			&-credits {
				color: #757575;
			}
		}

	}

	&__ad-credits {
		flex-direction: row;
		margin: 0;
		padding: 16px 20px;

		.components-external-link {
			text-decoration: none;

			&:hover {
				text-decoration: underline;
			}
		}

		&__icon {
			margin-right: 8px;

			> * {
				stroke: #000;
			}
		}

		.components-notice__content {
			display: flex;
			justify-items: flex-start;

			.components-visually-hidden {
				display: none;
			}
		}
	}

	&__issues {

		margin-top: 40px;

		&.woocommerce-card {
			border: 1px solid rgb(226, 228, 231);
			box-shadow: none;
		}

		.woocommerce-card {

			&__header {
				padding: 16px 24px;
				border-bottom: 1px solid rgb(226, 228, 231);
			}

			&__title {
				font-size: 20px;
				line-height: 28px;
			}

			&__body {
				padding: 0;
			}
		}

		th:first-child {
			text-align: center;
			white-space: nowrap;
			width: 1%;
		}
	}

	&__onboarding-modal,
	&__onboarding-generic-modal {

		width: 500px;

		.components-modal {

			&__content {

				margin-top: 160px;

				.components-modal__header {
					align-items: flex-start;
					height: 160px;

					img {
						height: 160px;
						position: absolute;
						left: 0;
						right: 0;
						top: 0;
					}

					button {
						margin-top: 15px;
					}
				}
			}
		}

		p {
			margin-bottom: 16px;

			&:not(:nth-of-type(1)) {
				color: #757575;
			}
		}

		& &__error {
			align-items: flex-start;
			color: #757575;

			.dashicon {
				color: #f0b849;
				font-size: 24px;
			}
		}
	}

	.error-text {

		color: #d63b44;

		svg {
			fill: #d63b44;
		}
	}

	.warning-text {

		color: #f0b849;

		svg {
			fill: #f0b849;
		}
	}

	.success-text {

		color: #23a713;

		svg {
			fill: #23a713;
		}
	}
}

.pinterest-for-woocommerce-settings-checkbox-disabled {
	color: $gray-700;
	pointer-events: none;
}

.pinterest-for-woocommerce-account-setup .woocommerce-setup-guide__ad-credits {
	align-items: flex-start;
}<|MERGE_RESOLUTION|>--- conflicted
+++ resolved
@@ -193,15 +193,11 @@
 				&-overview {
 					margin-top: var(--large-gap);
 
-<<<<<<< HEAD
 					@include break-medium() {
 						position: absolute;
 					}
 
-					>div {
-=======
 					> div {
->>>>>>> 1dea3e5c
 						margin: 8px 0;
 					}
 
@@ -632,13 +628,9 @@
 
 	&__state {
 
-<<<<<<< HEAD
-		@media (max-width: #{ ($break-medium - 1) }) {
-=======
 		margin-bottom: 0;
 
 		@media ( max-width: #{ ($break-medium - 1) } ) {
->>>>>>> 1dea3e5c
 
 			tr {
 				display: flex;
