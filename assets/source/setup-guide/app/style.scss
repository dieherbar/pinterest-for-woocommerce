--- conflicted
+++ resolved
@@ -32,12 +32,8 @@
 			}
 		}
 
-<<<<<<< HEAD
 		@media screen and (max-width: #{ ($break-small - 1) }) {
-=======
-		@media screen and (max-width: 600px) {
-
->>>>>>> f1f4030f
+
 			#wpbody {
 				padding-top: 0;
 			}
@@ -242,12 +238,8 @@
 				}
 
 				&-columns {
-<<<<<<< HEAD
+
 					@include break-medium() {
-=======
-
-					@media (min-width: 783px) {
->>>>>>> f1f4030f
 						column-gap: 24px;
 						display: grid;
 						grid-template-columns: 328px auto;
@@ -494,12 +486,8 @@
 .pin4wc-catalog-sync {
 
 	&__container {
-<<<<<<< HEAD
+
 		@include break-medium() {
-=======
-
-		@media (min-width: 783px) {
->>>>>>> f1f4030f
 			margin: var(--large-gap) auto;
 		}
 	}
