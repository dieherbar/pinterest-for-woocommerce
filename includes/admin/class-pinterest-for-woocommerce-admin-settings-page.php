--- conflicted
+++ resolved
@@ -19,12 +19,8 @@
 		public static $errors   = array();
 		public static $messages = array();
 		public $nonce_save_key  = PINTEREST_FOR_WOOCOMMERCE_PREFIX . '-save-settings';
-<<<<<<< HEAD
-=======
 
->>>>>>> 4dfe101a
 
-		
 		public function __construct() {
 			add_action( 'admin_menu', array( $this, 'register_menu_item' ) );
 			add_action( 'admin_init', array( $this, 'maybe_go_to_service_login_url' ) );
