<?php
/**
 * Handle Admin init.
 *
 * @package     Pinterest/Admin
 * @version     1.0.0
 */

use Automattic\WooCommerce\Admin\Features\Features;
use Automattic\WooCommerce\Admin\Features\Navigation\Menu;
use Automattic\WooCommerce\Admin\Features\Navigation\Screen;
use Automattic\WooCommerce\Admin\Loader;
use Automattic\WooCommerce\Blocks\Package;
use Automattic\WooCommerce\Blocks\Assets\AssetDataRegistry;
use Automattic\WooCommerce\Pinterest\Compat;

if ( ! defined( 'ABSPATH' ) ) {
	exit;
}

if ( ! class_exists( 'Pinterest_For_Woocommerce_Admin' ) ) :

	/**
	 * Class handling the settings page and onboarding Wizard registration and rendering.
	 */
	class Pinterest_For_Woocommerce_Admin {

		/**
		 * Initialize class
		 */
		public function __construct() {
			add_action( 'admin_enqueue_scripts', array( $this, 'load_setup_guide_scripts' ) );
			add_action( 'admin_init', array( $this, 'maybe_redirect_to_middleware' ) );
			add_filter( 'woocommerce_get_registered_extended_tasks', array( $this, 'register_task_list_item' ), 10, 1 );
			add_filter( 'admin_footer', array( $this, 'load_settings' ) );
			add_filter( 'woocommerce_marketing_menu_items', array( $this, 'add_menu_items' ) );
			add_action( 'admin_menu', array( $this, 'fix_menu_paths' ) );
			add_action( 'admin_menu', array( $this, 'register_wc_admin_pages' ) );
		}


		/**
		 * Handle registration of all needed pages, depending on setup_complete status,
		 * and wether we have the new WC nav enabled or not.
		 *
		 * @return void
		 */
		public function register_wc_admin_pages() {

			$new_nav        = $this->is_new_nav_enabled();
			$setup_complete = Pinterest_For_Woocommerce()::is_setup_complete();

			if ( $new_nav && $setup_complete ) {

				// If setup is complete, add the base menu item as a category, and the settings as the main item.
				// Connection & catalog are added later on, for both new and old nav.

				wc_admin_register_page(
					array(
						'id'       => 'pinterest-for-woocommerce-category',
						'title'    => esc_html__( 'Pinterest', 'pinterest-for-woocommerce' ),
						'parent'   => 'woocommerce',
						'path'     => '/pinterest/settings',
						'nav_args' => array(
							'title'        => esc_html__( 'Pinterest', 'pinterest-for-woocommerce' ),
							'is_category'  => true,
							'menuId'       => 'plugins',
							'is_top_level' => true,
						),
					)
				);

				wc_admin_register_page(
					array(
						'id'       => 'pinterest-for-woocommerce-catalog',
						'title'    => esc_html__( 'Catalog', 'pinterest-for-woocommerce' ),
						'parent'   => 'pinterest-for-woocommerce-category',
						'path'     => '/pinterest/catalog',
						'nav_args' => array(
							'order'  => 10,
							'parent' => 'pinterest-for-woocommerce-category',
						),
					)
				);

			} elseif ( $new_nav ) {

				// Setup not complete. Add the Landing page as the main menu item.
				wc_admin_register_page(
					array(
						'id'       => 'pinterest-for-woocommerce-landing-page',
						'title'    => esc_html__( 'Pinterest', 'pinterest-for-woocommerce' ),
						'parent'   => 'woocommerce',
						'path'     => '/pinterest/landing',
						'nav_args' => array(
							'title'        => esc_html__( 'Pinterest', 'pinterest-for-woocommerce' ),
							'menuId'       => 'plugins',
							'is_top_level' => true,
						),
					)
				);

				// Allow rendering of the onboarding guide on a page refresh.
				wc_admin_register_page(
					array(
						'id'     => 'pinterest-for-woocommerce-setup-guide',
						'title'  => esc_html__( 'Setup Pinterest', 'pinterest-for-woocommerce' ),
						'parent' => '',
						'path'   => '/pinterest/onboarding',
					)
				);

			}

			$menu_items_parent = $new_nav ? 'pinterest-for-woocommerce-category' : 'toplevel_page_woocommerce-marketing';

			if ( $setup_complete ) {

				// The connection & settings pages are registered for both old & new nav, if setup is complete.

				wc_admin_register_page(
					array(
						'id'       => 'pinterest-for-woocommerce-connection',
						'title'    => esc_html__( 'Connection', 'pinterest-for-woocommerce' ),
						'parent'   => $menu_items_parent,
						'path'     => '/pinterest/connection',
						'nav_args' => array(
							'order'  => 50,
							'parent' => $menu_items_parent,
						),
					)
				);

				wc_admin_register_page(
					array(
						'id'       => 'pinterest-for-woocommerce-settings',
						'title'    => esc_html__( 'Settings', 'pinterest-for-woocommerce' ),
						'parent'   => $menu_items_parent,
						'path'     => '/pinterest/settings',
						'nav_args' => array(
							'order'  => 40,
							'parent' => $menu_items_parent,
						),
					)
				);

			}

			if ( ! $new_nav ) {

				// Allow rendering of the onboarding guide on a page refresh.
				wc_admin_register_page(
					array(
						'id'     => 'pinterest-for-woocommerce-setup-guide',
						'title'  => esc_html__( 'Setup Pinterest', 'pinterest-for-woocommerce' ),
						'parent' => 'toplevel_page_woocommerce-marketing',
						'path'   => '/pinterest/onboarding',
					)
				);
			}

			if ( $setup_complete ) {
				// Allow rendering of the landing page on a page refresh for both old & new nav, when setup is complete.
				wc_admin_register_page(
					array(
						'id'     => 'pinterest-for-woocommerce-landing-page',
						'title'  => esc_html__( 'Landing page', 'pinterest-for-woocommerce' ),
						'parent' => '',
						'path'   => '/pinterest/landing',
					)
				);
			}
		}


		/**
		 * Fix sub-menu paths. wc_admin_register_page() gets it wrong.
		 *
		 * @return void
		 */
		public function fix_menu_paths() {
			global $submenu;

			if ( ! isset( $submenu['woocommerce-marketing'] ) || $this->is_new_nav_enabled() ) {
				return;
			}

			foreach ( $submenu['woocommerce-marketing'] as &$item ) {
				// The "slug" (aka the path) is the third item in the array.
				if ( 0 === strpos( $item[2], 'wc-admin' ) ) {
					$item[2] = 'admin.php?page=' . $item[2];
				}
			}
		}


		/**
		 * Add the base menu item using the woocommerce_marketing_menu_items filter,
		 * Depending on status of setup_complete.
		 *
		 * @param array $items The array of items to be filtered.
		 *
		 * @return array
		 */
		public function add_menu_items( $items ) {

			if ( $this->is_new_nav_enabled() ) {
				return $items;
			}

			if ( Pinterest_For_Woocommerce()::is_setup_complete() ) {
				$items[] = array(
					'id'         => 'pinterest-for-woocommerce-catalog',
					'title'      => esc_html__( 'Pinterest', 'pinterest-for-woocommerce' ),
					'path'       => '/pinterest/catalog',
					'capability' => 'manage_woocommerce',
				);
			} else {
				$items[] = array(
					'id'         => 'pinterest-for-woocommerce-landing-page',
					'title'      => esc_html__( 'Pinterest', 'pinterest-for-woocommerce' ),
					'path'       => '/pinterest/landing',
					'capability' => 'manage_woocommerce',
				);
			}

			return $items;
		}


		/**
		 * Checks if the new WC navigation is enabled.
		 *
		 * @return boolean
		 */
		public function is_new_nav_enabled() {
			return method_exists( Screen::class, 'register_post_type' ) &&
				method_exists( Menu::class, 'add_plugin_item' ) &&
				method_exists( Menu::class, 'add_plugin_category' ) &&
				method_exists( Features::class, 'is_enabled' ) &&
				Features::is_enabled( 'navigation' );
		}


		/**
		 * Load the scripts needed for the setup guide / settings page.
		 */
		public function load_setup_guide_scripts() {

			if ( ! class_exists( Loader::class ) || ! Loader::is_admin_page() ) {
				return;
			}

			if ( Compat::should_show_tasks() ) {

				$build_path = '/assets/setup-task';

				$handle            = PINTEREST_FOR_WOOCOMMERCE_SETUP_GUIDE . '-setup-task';
				$script_asset_path = Pinterest_For_Woocommerce()->plugin_path() . $build_path . '/index.asset.php';
				$script_info       = file_exists( $script_asset_path )
					? include $script_asset_path
					: array(
						'dependencies' => array(),
						'version'      => PINTEREST_FOR_WOOCOMMERCE_VERSION,
					);

				$script_info['dependencies'][] = 'wc-settings';

				wp_register_script(
					$handle,
					Pinterest_For_Woocommerce()->plugin_url() . $build_path . '/index.js',
					$script_info['dependencies'],
					$script_info['version'],
					true
				);

				wp_enqueue_script( $handle );

				wp_register_style(
					$handle,
					Pinterest_For_Woocommerce()->plugin_url() . $build_path . '/style-index.css',
					array( 'wc-admin-app' ),
					PINTEREST_FOR_WOOCOMMERCE_VERSION
				);

				wp_enqueue_style( $handle );
			}

			$build_path = '/assets/setup-guide';

			$handle            = PINTEREST_FOR_WOOCOMMERCE_SETUP_GUIDE;
			$script_asset_path = Pinterest_For_Woocommerce()->plugin_path() . $build_path . '/index.asset.php';
			$script_info       = file_exists( $script_asset_path )
				? include $script_asset_path
				: array(
					'dependencies' => array(),
					'version'      => PINTEREST_FOR_WOOCOMMERCE_VERSION,
				);

			$script_info['dependencies'][] = 'wc-settings';

			wp_register_script(
				$handle,
				Pinterest_For_Woocommerce()->plugin_url() . $build_path . '/index.js',
				$script_info['dependencies'],
				$script_info['version'],
				true
			);

			wp_enqueue_script( $handle );

			wp_register_style(
				$handle,
				Pinterest_For_Woocommerce()->plugin_url() . $build_path . '/style-index.css',
				array( 'wc-admin-app' ),
				PINTEREST_FOR_WOOCOMMERCE_VERSION
			);

			wp_enqueue_style( $handle );

			wp_register_style(
				PINTEREST_FOR_WOOCOMMERCE_PREFIX . '-catalog-sync',
				Pinterest_For_Woocommerce()->plugin_url() . '/assets/catalog-sync/style-index.css',
				array( 'wc-admin-app' ),
				PINTEREST_FOR_WOOCOMMERCE_VERSION
			);

			wp_enqueue_style( $handle );

		}

		/**
		 * Register the Task List item for WC-Admin.
		 *
		 * @param array $registered_tasks_list_items the list of tasks to be filtered.
		 */
		public function register_task_list_item( $registered_tasks_list_items ) {

			if (
				! class_exists( Loader::class ) ||
				! Loader::is_admin_page() ||
				! Compat::should_show_tasks()
			) {
				return $registered_tasks_list_items;
			}

			$new_task_name = 'woocommerce_admin_add_task_pinterest_setup';

			if ( ! in_array( $new_task_name, $registered_tasks_list_items, true ) ) {
				array_push( $registered_tasks_list_items, $new_task_name );
			}

			return $registered_tasks_list_items;
		}


		/**
		 * Load all plugin frontend data using the AssetDataRegistry class.
		 * Hooked to admin_footer as AssetDataRegistry prints at wp_print_footer_scripts.
		 *
		 * @return void
		 */
		public function load_settings() {
			if ( ! class_exists( Loader::class ) || ! class_exists( AssetDataRegistry::class ) || ! Loader::is_admin_page() ) {
				return;
			}

			Package::container()->get( AssetDataRegistry::class )->add( 'pinterest_for_woocommerce', $this->get_component_settings() );
		}


		/**
		 * Initialize asset data and registering it with
		 * the internal WC data registry.
		 *
		 * @return array
		 */
		private function get_component_settings() {
			$store_country = Pinterest_For_Woocommerce()::get_base_country() ?? 'US';

			return array(
				'pluginVersion'            => PINTEREST_FOR_WOOCOMMERCE_VERSION,
				'pluginUrl'                => Pinterest_For_Woocommerce()->plugin_url(),
				'serviceLoginUrl'          => $this->get_service_login_url(),
				'createBusinessAccountUrl' => $this->get_create_business_account_url(),
				'switchBusinessAccountUrl' => $this->get_switch_business_account_url(),
				'domainToVerify'           => wp_parse_url( home_url(), PHP_URL_HOST ),
				'storeCountry'             => $store_country,
				'isAdsSupportedCountry'    => in_array( $store_country, $this->get_ads_supported_countries(), true ),
				'isConnected'              => ! empty( Pinterest_For_Woocommerce()::is_connected() ),
				'isBusinessConnected'      => ! empty( Pinterest_For_Woocommerce()::is_business_connected() ),
				'businessAccounts'         => Pinterest_For_Woocommerce()::get_linked_businesses(),
				'apiRoute'                 => PINTEREST_FOR_WOOCOMMERCE_API_NAMESPACE . '/v' . PINTEREST_FOR_WOOCOMMERCE_API_VERSION,
				'optionsName'              => PINTEREST_FOR_WOOCOMMERCE_OPTION_NAME,
				'error'                    => isset( $_GET['error'] ) ? sanitize_text_field( wp_unslash( $_GET['error'] ) ) : '', // phpcs:ignore WordPress.Security.NonceVerification.Recommended --- not needed
				'pinterestLinks'           => array(
					'newAccount'             => 'https://business.pinterest.com/',
					'claimWebsite'           => 'https://help.pinterest.com/en/business/article/claim-your-website',
					'richPins'               => 'https://help.pinterest.com/en/business/article/rich-pins',
					'createAdvertiser'       => 'https://help.pinterest.com/en/business/article/create-an-advertiser-account',
					'adGuidelines'           => 'https://policy.pinterest.com/en/advertising-guidelines',
					'adDataTerms'            => 'https://policy.pinterest.com/en/ad-data-terms',
					'merchantGuidelines'     => 'https://policy.pinterest.com/en/merchant-guidelines',
					'convertToBusinessAcct'  => 'https://help.pinterest.com/en/business/article/get-a-business-account#section-15096',
					'appealDeclinedMerchant' => 'https://www.pinterest.com/product-catalogs/data-source/?showModal=true',
<<<<<<< HEAD
					'installTag'             => 'https://help.pinterest.com/en/business/article/install-the-pinterest-tag',
=======
					'adsManager'             => 'https://ads.pinterest.com/',
>>>>>>> 467683e6
				),
				'isSetupComplete'          => Pinterest_For_Woocommerce()::is_setup_complete(),
				'countryTos'               => Pinterest_For_Woocommerce()::get_applicable_tos(),

			);
		}


		/**
		 * Return the serviceLoginUrl
		 *
		 * @return string
		 */
		private function get_service_login_url() {
			return add_query_arg(
				array(
					'page' => 'wc-admin',
					'view' => 'wizard',
					PINTEREST_FOR_WOOCOMMERCE_PREFIX . '_go_to_service_login' => '1',
					PINTEREST_FOR_WOOCOMMERCE_PREFIX . '_nonce' => $this->get_middleware_url_nonce(),
				),
				admin_url( 'admin.php' )
			);
		}


		/**
		 * Return the createBusinessAccountUrl
		 *
		 * @return string
		 */
		private function get_create_business_account_url() {
			return add_query_arg(
				array(
					'page' => 'wc-admin',
					'view' => 'wizard',
					PINTEREST_FOR_WOOCOMMERCE_PREFIX . '_go_to_create_account' => '1',
					PINTEREST_FOR_WOOCOMMERCE_PREFIX . '_nonce' => $this->get_middleware_url_nonce(),
				),
				admin_url( 'admin.php' )
			);
		}


		/**
		 * Return the switchBusinessAccountUrl
		 *
		 * @return string
		 */
		private function get_switch_business_account_url() {
			return add_query_arg(
				array(
					'page' => 'wc-admin',
					'view' => 'wizard',
					PINTEREST_FOR_WOOCOMMERCE_PREFIX . '_go_to_switch_account' => '1',
					PINTEREST_FOR_WOOCOMMERCE_PREFIX . '_nonce' => $this->get_middleware_url_nonce(),
				),
				admin_url( 'admin.php' )
			);
		}


		/**
		 * Create & return a nonce for the service URL.
		 * This nonce is runtime cached.
		 *
		 * @return string
		 */
		private function get_middleware_url_nonce() {
			static $nonce;

			return null === $nonce ? wp_create_nonce( 'go_to_middleware_url' ) : $nonce;
		}


		/**
		 * Handles redirection to the Middleware App (Woo Connect Bridge).
		 */
		public function maybe_redirect_to_middleware() {

			if ( ! isset( $_GET[ PINTEREST_FOR_WOOCOMMERCE_PREFIX . '_go_to_service_login' ] ) && ! isset( $_GET[ PINTEREST_FOR_WOOCOMMERCE_PREFIX . '_go_to_create_account' ] ) && ! isset( $_GET[ PINTEREST_FOR_WOOCOMMERCE_PREFIX . '_go_to_switch_account' ] ) ) { // phpcs:ignore WordPress.Security.NonceVerification.Recommended --- not needed
				return;
			}

			if ( ! isset( $_GET[ PINTEREST_FOR_WOOCOMMERCE_PREFIX . '_nonce' ] ) || ! wp_verify_nonce( sanitize_key( $_GET[ PINTEREST_FOR_WOOCOMMERCE_PREFIX . '_nonce' ] ), 'go_to_middleware_url' ) || ! current_user_can( 'manage_woocommerce' ) ) {
				wp_die( esc_html__( 'Cheatin&#8217; huh?', 'pinterest-for-woocommerce' ) );
				return;
			}

			$context = 'login';

			$args = array( 'view' => ! empty( $_REQUEST['view'] ) ? sanitize_key( $_REQUEST['view'] ) : null );

			if ( isset( $_GET[ PINTEREST_FOR_WOOCOMMERCE_PREFIX . '_go_to_create_account' ] ) ) {
				$context = 'create_business';
			} elseif ( isset( $_GET[ PINTEREST_FOR_WOOCOMMERCE_PREFIX . '_go_to_switch_account' ] ) && ! empty( $_GET['business_id'] ) ) {
				$context             = 'switch_business';
				$args['business_id'] = sanitize_key( $_GET['business_id'] );
			}

			add_filter( 'allowed_redirect_hosts', array( $this, 'allow_service_login' ) );

			wp_safe_redirect( Pinterest_For_Woocommerce()::get_middleware_url( $context, $args ) );
			exit;

		}

		/**
		 * Add the domain of API/Bridge service to the list of allowed redirect hosts.
		 *
		 * @param array $allowed_hosts the array of allowed hosts.
		 *
		 * @return array
		 */
		public function allow_service_login( $allowed_hosts ) {

			$service_domain  = Pinterest_For_Woocommerce()::get_connection_proxy_url();
			$allowed_hosts[] = wp_parse_url( $service_domain, PHP_URL_HOST );

			return $allowed_hosts;
		}


		/**
		 * Get the alpha-2 country codes where Pinterest advertises.
		 *
		 * @see https://help.pinterest.com/en/business/availability/ads-availability
		 *
		 * @return string[]
		 */
		private function get_ads_supported_countries() {
			return array(
				'AU', // Australia.
				'AT', // Austria.
				'BE', // Belgium.
				'BR', // Brazil.
				'CA', // Canada.
				'CY', // Cyprus.
				'CZ', // Czech Republic.
				'DK', // Denmark.
				'FI', // Finland.
				'FR', // France.
				'DE', // Germany.
				'GR', // Greece.
				'HU', // Hungary.
				'IE', // Ireland.
				'IT', // Italy.
				'LU', // Luxembourg.
				'MT', // Malta.
				'NL', // Netherlands.
				'NZ', // New Zealand.
				'NO', // Norway.
				'PL', // Poland.
				'PT', // Portugal.
				'RO', // Romania.
				'SK', // Slovakia.
				'ES', // Spain.
				'SE', // Sweden.
				'CH', // Switzerland.
				'GB', // United Kingdom (UK).
				'US', // United States (US).
			);
		}
	}

endif;

return new Pinterest_For_Woocommerce_Admin();<|MERGE_RESOLUTION|>--- conflicted
+++ resolved
@@ -403,11 +403,8 @@
 					'merchantGuidelines'     => 'https://policy.pinterest.com/en/merchant-guidelines',
 					'convertToBusinessAcct'  => 'https://help.pinterest.com/en/business/article/get-a-business-account#section-15096',
 					'appealDeclinedMerchant' => 'https://www.pinterest.com/product-catalogs/data-source/?showModal=true',
-<<<<<<< HEAD
 					'installTag'             => 'https://help.pinterest.com/en/business/article/install-the-pinterest-tag',
-=======
 					'adsManager'             => 'https://ads.pinterest.com/',
->>>>>>> 467683e6
 				),
 				'isSetupComplete'          => Pinterest_For_Woocommerce()::is_setup_complete(),
 				'countryTos'               => Pinterest_For_Woocommerce()::get_applicable_tos(),
