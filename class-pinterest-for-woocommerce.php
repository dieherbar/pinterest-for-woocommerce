--- conflicted
+++ resolved
@@ -94,11 +94,7 @@
 			$this->define( 'PINTEREST_FOR_WOOCOMMERCE_VERSION', $this->version );
 			$this->define( 'PINTEREST_FOR_WOOCOMMERCE_OPTION_NAME', 'pinterest-for-woocommerce' );
 			$this->define( 'PINTEREST_FOR_WOOCOMMERCE_LOG_PREFIX', 'pinterest-for-woocommerce' );
-<<<<<<< HEAD
-			$this->define( 'PINTEREST_FOR_WOOCOMMERCE_SETUP_GUIDE', PINTEREST_FOR_WOOCOMMERCE_PREFIX . '-setup-guide' );
-=======
 			$this->define( 'PINTEREST_FOR_WOOCOMMERCE_SETUP_GUIDE', PINTEREST_FOR_WOOCOMMERCE_PREFIX . '-setup-guide-app' );
->>>>>>> 4dfe101a
 			$this->define( 'PINTEREST_FOR_WOOCOMMERCE_WOO_CONNECT_URL', 'https://connect.woocommerce.com/' );
 
 			$this->define( 'PINTEREST_FOR_WOOCOMMERCE_API_NAMESPACE', 'pinterest' );
@@ -143,11 +139,7 @@
 		 */
 		private function includes() {
 			include_once 'includes/pinterest-for-woocommerce-core-functions.php';
-<<<<<<< HEAD
-			include_once 'includes/class-pinterest-for-woocommerce-install.php'; // TODO: rename
-=======
 			include_once 'includes/class-pinterest-for-woocommerce-install.php';
->>>>>>> 4dfe101a
 
 			Pinterest\API\Base::instance();
 
@@ -313,10 +305,7 @@
 		 */
 		public function init_api_endpoints() {
 			new Pinterest\API\Auth();
-<<<<<<< HEAD
 			new Pinterest\API\DomainVerification();
-=======
->>>>>>> 4dfe101a
 			new Pinterest\API\Options\Get();
 			new Pinterest\API\Options\Update();
 		}
