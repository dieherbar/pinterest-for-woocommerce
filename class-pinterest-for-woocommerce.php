<?php
/**
 * Installation related functions and actions.
 *
 * @package  Pinterest_For_Woocommerce
 * @version  1.0.0
 */

use Automattic\WooCommerce\Pinterest as Pinterest;

if ( ! class_exists( 'Pinterest_For_Woocommerce' ) ) :

	/**
	 * Base Plugin class holding generic functionality
	 */
	final class Pinterest_For_Woocommerce {

		/**
		 * Pinterest_For_Woocommerce version.
		 *
		 * @var string
		 */
<<<<<<< HEAD
		public $version = '0.3.0';
=======
		public $version = '0.5.0';
>>>>>>> 8bf327f0

		/**
		 * The single instance of the class.
		 *
		 * @var Pinterest_For_Woocommerce
		 * @since 1.0.0
		 */
		protected static $instance = null;

		/**
		 * The initialized state of the class.
		 *
		 * @var Pinterest_For_Woocommerce
		 * @since 1.0.0
		 */
		protected static $initialized = false;

		/**
		 * When set to true, the settings have been
		 * changed and the runtime cached must be flushed
		 *
		 * @var Pinterest_For_Woocommerce
		 * @since 1.0.0
		 */
		protected static $dirty_settings = array();

		/**
		 * The default settings that will be created
		 * with the given values, if they don't exist.
		 *
		 * @var Pinterest_For_Woocommerce
		 * @since 1.0.0
		 */
		protected static $default_settings = array(
			'track_conversions'      => true,
			'enhanced_match_support' => false,
			'save_to_pinterest'      => true,
			'rich_pins_on_posts'     => true,
			'rich_pins_on_products'  => true,
			'product_sync_enabled'   => true,
			'enable_debug_logging'   => false,
			'erase_plugin_data'      => false,
		);

		/**
		 * Main Pinterest_For_Woocommerce Instance.
		 *
		 * Ensures only one instance of Pinterest_For_Woocommerce is loaded or can be loaded.
		 *
		 * @since 1.0.0
		 * @static
		 * @see Pinterest_For_Woocommerce()
		 * @return Pinterest_For_Woocommerce - Main instance.
		 */
		public static function instance() {
			if ( is_null( self::$instance ) ) {
				self::$instance = new self();
				self::$instance->initalize_plugin();
			}
			return self::$instance;
		}

		/**
		 * Cloning is forbidden.
		 *
		 * @since 1.0.0
		 */
		public function __clone() {
			_doing_it_wrong( __FUNCTION__, esc_html__( 'Cheatin&#8217; huh?', 'pinterest-for-woocommerce' ), '1.0.0' );
		}

		/**
		 * Unserializing instances of this class is forbidden.
		 *
		 * @since 1.0.0
		 */
		public function __wakeup() {
			_doing_it_wrong( __FUNCTION__, esc_html__( 'Cheatin&#8217; huh?', 'pinterest-for-woocommerce' ), '1.0.0' );
		}

		/**
		 * Pinterest_For_Woocommerce Initializer.
		 */
		public function initalize_plugin() {
			if ( self::$initialized ) {
				_doing_it_wrong( __FUNCTION__, esc_html__( 'Only a single instance of this class is allowed. Use singleton.', 'pinterest-for-woocommerce' ), '1.0.0' );
				return;
			}

			self::$initialized = true;

			$this->define_constants();
			$this->includes();
			$this->init_hooks();

			do_action( 'pinterest_for_woocommerce_loaded' );
		}

		/**
		 * Define Pinterest_For_Woocommerce Constants.
		 */
		private function define_constants() {
			define( 'PINTEREST_FOR_WOOCOMMERCE_PREFIX', 'pinterest-for-woocommerce' );
			define( 'PINTEREST_FOR_WOOCOMMERCE_PLUGIN_BASENAME', plugin_basename( PINTEREST_FOR_WOOCOMMERCE_PLUGIN_FILE ) );
			define( 'PINTEREST_FOR_WOOCOMMERCE_VERSION', $this->version );
			define( 'PINTEREST_FOR_WOOCOMMERCE_OPTION_NAME', 'pinterest_for_woocommerce' );
			define( 'PINTEREST_FOR_WOOCOMMERCE_DATA_NAME', 'pinterest_for_woocommerce_data' );
			define( 'PINTEREST_FOR_WOOCOMMERCE_LOG_PREFIX', 'pinterest-for-woocommerce' );
			define( 'PINTEREST_FOR_WOOCOMMERCE_SETUP_GUIDE', PINTEREST_FOR_WOOCOMMERCE_PREFIX . '-setup-guide' );
			define( 'PINTEREST_FOR_WOOCOMMERCE_CATALOG_SYNC', PINTEREST_FOR_WOOCOMMERCE_PREFIX . '-catalog-sync' );
			define( 'PINTEREST_FOR_WOOCOMMERCE_WOO_CONNECT_URL', 'https://connect.woocommerce.com/' );
			define( 'PINTEREST_FOR_WOOCOMMERCE_WOO_CONNECT_SERVICE', 'pinterestv3native' );
			define( 'PINTEREST_FOR_WOOCOMMERCE_API_NAMESPACE', 'pinterest' );
			define( 'PINTEREST_FOR_WOOCOMMERCE_API_VERSION', '1' );
			define( 'PINTEREST_FOR_WOOCOMMERCE_API_AUTH_ENDPOINT', 'oauth/callback' );
			define( 'PINTEREST_FOR_WOOCOMMERCE_AUTH', PINTEREST_FOR_WOOCOMMERCE_PREFIX . '_auth_key' );
		}


		/**
		 * What type of request is this?
		 *
		 * @param  string $type admin, ajax, cron or frontend.
		 * @return bool
		 */
		private function is_request( $type ) {
			switch ( $type ) {
				case 'admin':
					return is_admin();
				case 'ajax':
					return defined( 'DOING_AJAX' );
				case 'cron':
					return defined( 'DOING_CRON' );
				case 'frontend':
					return ( ! is_admin() || defined( 'DOING_AJAX' ) ) && ! defined( 'DOING_CRON' );
			}
		}

		/**
		 * Include required core files used in admin and on the frontend.
		 */
		private function includes() {

			include_once 'includes/class-pinterest-for-woocommerce-install.php';

			if ( $this->is_request( 'admin' ) ) {
				include_once 'includes/admin/class-pinterest-for-woocommerce-admin.php';
			}

			if ( $this->is_request( 'frontend' ) ) {
				include_once 'includes/class-pinterest-for-woocommerce-frontend-assets.php';
			}
		}

		/**
		 * Hook into actions and filters.
		 *
		 * @since  1.0.0
		 */
		private function init_hooks() {
			add_action( 'init', array( $this, 'init' ), 0 );
			add_action( 'rest_api_init', array( $this, 'init_api_endpoints' ) );
			add_action( 'wp_head', array( $this, 'maybe_inject_verification_code' ) );
			add_action( 'wp_head', array( Pinterest\RichPins::class, 'maybe_inject_rich_pins_opengraph_tags' ) );
			add_action( 'wp', array( Pinterest\SaveToPinterest::class, 'maybe_init' ) );
			add_action( 'init', array( Pinterest\Tracking::class, 'maybe_init' ) );
			add_action( 'init', array( Pinterest\ProductSync::class, 'maybe_init' ) );
			add_action( 'pinterest_for_woocommerce_token_saved', array( $this, 'update_account_data' ) );
			add_action( 'pinterest_for_woocommerce_token_saved', array( $this, 'set_default_settings' ) );
		}

		/**
		 * Init Pinterest_For_Woocommerce when WordPress Initialises.
		 */
		public function init() {
			// Before init action.
			do_action( 'before_pinterest_for_woocommerce_init' );

			// Set up localisation.
			$this->load_plugin_textdomain();

			// Init action.
			do_action( 'pinterest_for_woocommerce_init' );
		}

		/**
		 * Load Localisation files.
		 *
		 * Note: the first-loaded translation file overrides any following ones if the same translation is present.
		 *
		 * Locales found in:
		 *      - WP_LANG_DIR/pinterest-for-woocommerce/pinterest-for-woocommerce-LOCALE.mo
		 *      - WP_LANG_DIR/plugins/pinterest-for-woocommerce-LOCALE.mo
		 */
		private function load_plugin_textdomain() {
			$locale = apply_filters( 'plugin_locale', get_locale(), 'pinterest-for-woocommerce' );

			load_textdomain( 'pinterest-for-woocommerce', WP_LANG_DIR . '/pinterest-for-woocommerce/pinterest-for-woocommerce-' . $locale . '.mo' );
			load_plugin_textdomain( 'pinterest-for-woocommerce', false, plugin_basename( dirname( __FILE__ ) ) . '/i18n/languages' );
		}

		/**
		 * Get the plugin url.
		 *
		 * @return string
		 */
		public function plugin_url() {
			return untrailingslashit( plugins_url( '/', __FILE__ ) );
		}

		/**
		 * Get the plugin path.
		 *
		 * @return string
		 */
		public function plugin_path() {
			return untrailingslashit( plugin_dir_path( __FILE__ ) );
		}

		/**
		 * Get the template path.
		 *
		 * @return string
		 */
		public function template_path() {
			return apply_filters( 'pinterest_for_woocommerce_template_path', 'pinterest-for-woocommerce/' );
		}

		/**
		 * Get Ajax URL.
		 *
		 * @return string
		 */
		public function ajax_url() {
			return admin_url( 'admin-ajax.php', 'relative' );
		}


		/**
		 * Return APP Settings
		 *
		 * @since 1.0.0
		 *
		 * @param boolean $force  Controls whether to force getting a fresh value instead of one from the runtime cache.
		 * @param string  $option Controls which option to read/write to.
		 *
		 * @return array
		 */
		public static function get_settings( $force = false, $option = PINTEREST_FOR_WOOCOMMERCE_OPTION_NAME ) {

			static $settings;

			if ( $force || is_null( $settings ) || ! isset( $settings[ $option ] ) || ( isset( self::$dirty_settings[ $option ] ) && self::$dirty_settings[ $option ] ) ) {
				$settings[ $option ] = get_option( $option );
			}

			return $settings[ $option ];
		}


		/**
		 * Return APP Setting based on its key
		 *
		 * @since 1.0.0
		 *
		 * @param string  $key The key of specific option to retrieve.
		 * @param boolean $force Controls whether to force getting a fresh value instead of one from the runtime cache.
		 *
		 * @return mixed
		 */
		public static function get_setting( $key, $force = false ) {

			$settings = self::get_settings( $force );

			return empty( $settings[ $key ] ) ? false : $settings[ $key ];
		}


		/**
		 * Save APP Setting
		 *
		 * @since 1.0.0
		 *
		 * @param string $key The key of specific option to retrieve.
		 * @param mixed  $data The data to save for this option key.
		 *
		 * @return boolean
		 */
		public static function save_setting( $key, $data ) {

			$settings = self::get_settings( true );

			$settings[ $key ] = $data;

			return self::save_settings( $settings );
		}


		/**
		 * Save APP Settings
		 *
		 * @since 1.0.0
		 *
		 * @param array  $settings The array of settings to save.
		 * @param string $option Controls which option to read/write to.
		 *
		 * @return boolean
		 */
		public static function save_settings( $settings, $option = PINTEREST_FOR_WOOCOMMERCE_OPTION_NAME ) {
			self::$dirty_settings[ $option ] = true;
			return update_option( $option, $settings );
		}


		/**
		 * Return APP Data based on its key
		 *
		 * @since 1.0.0
		 *
		 * @param string  $key The key of specific data to retrieve.
		 * @param boolean $force Controls whether to force getting a fresh value instead of one from the runtime cache.
		 *
		 * @return mixed
		 */
		public static function get_data( $key, $force = false ) {

			$settings = self::get_settings( $force, PINTEREST_FOR_WOOCOMMERCE_DATA_NAME );

			return empty( $settings[ $key ] ) ? null : $settings[ $key ];
		}


		/**
		 * Save APP Data
		 *
		 * @since 1.0.0
		 *
		 * @param string $key The key of specific data to retrieve.
		 * @param mixed  $data The data to save for this option key.
		 *
		 * @return boolean
		 */
		public static function save_data( $key, $data ) {

			$settings = self::get_settings( true, PINTEREST_FOR_WOOCOMMERCE_DATA_NAME );

			$settings[ $key ] = $data;

			return self::save_settings( $settings, PINTEREST_FOR_WOOCOMMERCE_DATA_NAME );
		}


		/**
		 * Add API endpoints
		 *
		 * @since 1.0.0
		 */
		public function init_api_endpoints() {
			new Pinterest\API\Auth();
			new Pinterest\API\DomainVerification();
			new Pinterest\API\Advertisers();
			new Pinterest\API\Tags();
			new Pinterest\API\FeedState();
			new Pinterest\API\FeedIssues();
		}

		/**
		 * Get decripted token data
		 *
		 * @since 1.0.0
		 *
		 * @return array
		 */
		public static function get_token() {

			$token = self::get_setting( 'token', true );

			try {
				$token['access_token'] = empty( $token['access_token'] ) ? '' : Pinterest\Crypto::decrypt( $token['access_token'] );
			} catch ( \Exception $th ) {
				/* Translators: The error description */
				Pinterest\Logger::log( sprintf( esc_html__( 'Could not decrypt the Pinterest API access token. Try reconnecting to Pinterest. [%s]', 'pinterest-for-woocommerce' ), $th->getMessage() ), 'error' );
				$token = array();
			}

			return $token;
		}


		/**
		 * Save encripted token data
		 *
		 * @since 1.0.0
		 *
		 * @param array $token The array containing the token values to save.
		 *
		 * @return boolean
		 */
		public static function save_token( $token ) {

			$token['access_token'] = empty( $token['access_token'] ) ? '' : Pinterest\Crypto::encrypt( $token['access_token'] );
			return self::save_setting( 'token', $token );
		}


		/**
		 * Clear the token
		 *
		 * @since 1.0.0
		 *
		 * @return boolean
		 */
		public static function clear_token() {
			return self::save_token( array() );
		}


		/**
		 * Return WooConnect Bridge URL
		 *
		 * @since 1.0.0
		 *
		 * @return string
		 */
		public static function get_connection_proxy_url() {

			/**
			 * Filters the proxy URL.
			 *
			 * @since 1.0.0
			 *
			 * @param string $proxy_url the connection proxy URL
			 */
			return (string) trailingslashit( apply_filters( 'pinterest_for_woocommerce_connection_proxy_url', PINTEREST_FOR_WOOCOMMERCE_WOO_CONNECT_URL ) );
		}


		/**
		 * Return Service Login URL
		 *
		 * @since 1.0.0
		 *
		 * @param string $view The context view parameter.
		 *
		 * @return string
		 */
		public static function get_service_login_url( $view = null ) {

			$control_key = uniqid();
			$view        = is_null( $view ) ? 'settings' : $view;
			$state       = http_build_query(
				array(
					'redirect' => get_rest_url( null, PINTEREST_FOR_WOOCOMMERCE_API_NAMESPACE . '/v' . PINTEREST_FOR_WOOCOMMERCE_API_VERSION . '/' . PINTEREST_FOR_WOOCOMMERCE_API_AUTH_ENDPOINT ) . '?control=' . $control_key . '&view=' . $view,
				)
			);

			set_transient( PINTEREST_FOR_WOOCOMMERCE_AUTH, $control_key, MINUTE_IN_SECONDS * 5 );

			return self::get_connection_proxy_url() . 'login/' . PINTEREST_FOR_WOOCOMMERCE_WOO_CONNECT_SERVICE . '?' . $state;
		}



		/**
		 * Injects needed meta tags to the site's header
		 *
		 * @since 1.0.0
		 */
		public function maybe_inject_verification_code() {

			if ( self::get_setting( 'verfication_code' ) ) {
				printf( '<meta name="p:domain_verify" content="%s"/>', esc_attr( self::get_setting( 'verfication_code' ) ) );
			}
		}


		/**
		 * Fetches the account_data parameters from Pinterest's API
		 * Saves it to the plugin options and returns it.
		 *
		 * @since 1.0.0
		 *
		 * @return array() account_data from Pinterest
		 */
		public static function update_account_data() {

			$account_data = Pinterest\API\Base::get_account_info();

			if ( 'success' === $account_data['status'] ) {

				$data = array_intersect_key(
					(array) $account_data['data'],
					array(
						'verified_domains' => '',
						'domain_verified'  => '',
						'username'         => '',
						'id'               => '',
						'image_medium_url' => '',
					)
				);

				Pinterest_For_Woocommerce()::save_setting( 'account_data', $data );
				return $data;
			}

			return array();

		}


		/**
		 * Returns the Pinterest AccountID from the database.
		 *
		 * @return string|false
		 */
		public static function get_account_id() {
			$account_data = Pinterest_For_Woocommerce()::get_setting( 'account_data' );
			return isset( $account_data['id'] ) ? $account_data['id'] : false;
		}


		/**
		 * Sets the default settings based on the
		 * given values in self::$default_settings
		 *
		 * @return boolean
		 */
		public static function set_default_settings() {

			$settings = self::get_settings( true );
			$settings = wp_parse_args( $settings, self::$default_settings );

			return self::save_settings( $settings );

		}


		/**
		 * Checks whether we have verified our domain, by checking account_data as
		 * returned by Pinterest.
		 *
		 * @return boolean
		 */
		public static function is_domain_verified() {
			$account_data = Pinterest_For_Woocommerce()::get_setting( 'account_data' );
			return isset( $account_data['domain_verified'] ) ? (bool) $account_data['domain_verified'] : false;
		}


		/**
		 * Checks if tracking is configured properly and enabled.
		 *
		 * @return boolean
		 */
		public static function is_tracking_enabled() {
			return false !== Pinterest\Tracking::get_active_tag();
		}
	}

endif;<|MERGE_RESOLUTION|>--- conflicted
+++ resolved
@@ -20,11 +20,7 @@
 		 *
 		 * @var string
 		 */
-<<<<<<< HEAD
-		public $version = '0.3.0';
-=======
 		public $version = '0.5.0';
->>>>>>> 8bf327f0
 
 		/**
 		 * The single instance of the class.
