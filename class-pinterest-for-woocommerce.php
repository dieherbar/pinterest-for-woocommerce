--- conflicted
+++ resolved
@@ -248,10 +248,7 @@
 			// Disconnect advertiser if advertiser or tag change.
 			add_action( 'update_option_pinterest_for_woocommerce', array( $this, 'maybe_disconnect_advertiser' ), 10, 2 );
 
-<<<<<<< HEAD
-=======
 			$this->maybe_update_plugin();
->>>>>>> 7251bcda
 		}
 
 
