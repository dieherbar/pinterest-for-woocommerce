<?php
/**
 * Pinterest API
 *
 * @class       Pinterest_For_Woocommerce_API
 * @version     1.0.0
 * @package     Pinterest_For_WordPress/Classes/
 */

namespace Automattic\WooCommerce\Pinterest\API;

use Automattic\WooCommerce\Pinterest\Logger as Logger;


if ( ! defined( 'ABSPATH' ) ) {
	exit;
}

/**
 * Base API Methods
 */
class Base {

	const API_DOMAIN  = 'https://api.pinterest.com';
	const API_VERSION = 3;

	/**
	 * Holds the instance of the class.
	 *
	 * @var Base
	 */
	protected static $instance = null;


	/**
	 * The token as saved in the settings.
	 *
	 * @var array
	 */
	protected static $token = null;


	/**
	 * Initialize class
	 */
	public function __construct() {}


	/**
	 * Initialize and/or return the instance
	 */
	public static function instance() {
		if ( is_null( self::$instance ) ) {
			self::$instance = new self();
		}
		return self::$instance;
	}


	/**
	 * API requests wrapper
	 *
	 * @since 1.0.0
	 *
	 * Request parameter:
	 * $endpoint
	 *
	 * @param string $endpoint the endpoint to perform the request on.
	 * @param string $method   eg, POST, GET, PUT etc.
	 * @param array  $payload  Payload to be sent on the request's body.
	 * @param string $api      The specific Endpoints subset.
	 *
	 * @return array
	 *
	 * @throws \Exception PHP exception.
	 */
	public static function make_request( $endpoint, $method = 'POST', $payload = array(), $api = '' ) {

		try {
			$api     = empty( $api ) ? '' : trailingslashit( $api );
			$request = array(
				'url'    => self::API_DOMAIN . '/' . $api . 'v' . self::API_VERSION . '/' . $endpoint,
				'method' => $method,
				'args'   => $payload,
			);

			return self::handle_request( $request );
		} catch ( \Exception $e ) {

			Logger::log( $e->getMessage(), 'error' );

			throw $e;
		}

	}


	/**
	 * Handle the request
	 *
	 * @since 1.0.0
	 *
	 * Request parameter:
	 * array['url']               string
	 * array['method']            string    Default: POST
	 * array['auth_header']       boolean   Defines if must send the token in the header. Default: true
	 * array['args']              array
	 * array['headers']           array
	 *          ['content-type']  string    Default: application/json
	 *
	 * @param array $request (See above).
	 *
	 * @return array
	 *
	 * @throws \Exception PHP exception.
	 */
	public static function handle_request( $request ) {

		$request = wp_parse_args(
			$request,
			array(
				'url'         => '',
				'method'      => 'POST',
				'auth_header' => true,
				'args'        => array(),
			)
		);

		$body = '';

		try {

			self::get_token();

			if ( $request['auth_header'] ) {
				$request['headers']['Authorization'] = 'Bearer ' . self::$token['access_token'];
			}

			$request_args = array(
				'method'    => $request['method'],
				'headers'   => $request['headers'],
				'sslverify' => false,
				'body'      => $request['args'],
			);

			// Log request.
			Logger::log_request( $request['url'], $request_args, 'debug' );

			$response = wp_remote_request( $request['url'], $request_args );

			if ( is_wp_error( $response ) ) {
				$error_message = ( is_wp_error( $response ) ) ? $response->get_error_message() : $response['body'];

				throw new \Exception( $error_message, 1 );
			}

			// Log response.
			Logger::log_response( $response, 'debug' );

			$body = self::parse_response( $response );

		} catch ( \Exception $e ) {

			throw new \Exception( $e->getMessage(), $e->getCode() );
		}

		$response_code = absint( wp_remote_retrieve_response_code( $response ) );

		if ( 401 === $response_code ) {
			throw new \Exception( __( 'Reconnect to your Pinterest account', 'pinterest-for-woocommerce' ), 401 );
		}

		if ( ! in_array( absint( $response_code ), array( 200, 201, 204 ), true ) ) {

			$message = '';
			if ( ! empty( $body[0]->message ) ) {
				$message = $body[0]->message;
			}
			if ( ! empty( $body['error_description'] ) ) {
				$message = $body['error_description'];
			}

			/* Translators: Additional message */
			throw new \Exception( sprintf( __( 'Error Processing Request%s', 'pinterest-for-woocommerce' ), ( empty( $message ) ? '' : ': ' . $message ) ), $response_code );
		}

		return $body;
	}


	/**
	 * Gets and caches the Token from the plugin's settings.
	 *
	 * @return mixed
	 */
	public static function get_token() {
		if ( is_null( self::$token ) ) {
			self::$token = Pinterest_For_Woocommerce()::get_token();
		}

		return self::$token;
	}


	/**
	 * Return array with response body
	 *
	 * @since 1.0.0
	 *
	 * @param mixed $response The response to parse.
	 *
	 * @return array
	 *
	 * @throws \Exception PHP exception.
	 */
	protected static function parse_response( $response ) {

		if ( ! array_key_exists( 'body', (array) $response ) ) {
			throw new \Exception( __( 'Empty body', 'pinterest-for-woocommerce' ), 204 );
		}

		$body = (array) json_decode( $response['body'] );

		return $body;
	}


	/**
	 * Request the verification data from the API and return the response.
	 *
	 * @return mixed
	 */
	public static function domain_verification_data() {
		$response = self::make_request( 'domains/verification', 'GET' );
		return $response;
	}


	/**
	 * Trigger the (realtime) verification process using the API and return the response.
	 *
	 * @param boolean $allow_multiple Parameter passed to the API.
	 * @return mixed
	 */
	public static function trigger_verification( $allow_multiple = true ) {

		$domain      = wp_parse_url( site_url(), PHP_URL_HOST );
		$request_url = 'domains/' . $domain . '/verification/metatag/realtime/';

		if ( $allow_multiple ) {
			$request_url = add_query_arg( 'can_claim_multiple', 'true', $request_url );
		}

		$response = self::make_request( $request_url, 'POST' );
		return $response;
	}


	/**
	 * Request the account data from the API and return the response.
	 *
	 * @return mixed
	 */
	public static function get_account_info() {
		$response = self::make_request( 'users/me', 'GET' );
		return $response;
	}


	/**
<<<<<<< HEAD
	 * Request the account data from the API and return the response.
	 *
	 * @param string $merchant_id The ID of the merchant for the request.
	 *
	 * @return mixed
	 */
	public static function get_merchant( $merchant_id ) {
		$response = self::make_request( 'commerce/product_pin_merchants/' . $merchant_id . '/', 'GET' );
=======
	 * Get the advertiser object from the Pinterest API for the given User ID.
	 *
	 * @param string $pinterest_user the user to request the Advertiser for.
	 *
	 * @return mixed
	 */
	public static function get_advertisers( $pinterest_user = null ) {
		$pinterest_user = ! is_null( $pinterest_user ) ? $pinterest_user : Pinterest_For_Woocommerce()::get_account_id();
		$response       = self::make_request( 'advertisers/?owner_user_id=' . $pinterest_user, 'GET', array(), 'ads' );
>>>>>>> 0b457660
		return $response;
	}


	/**
<<<<<<< HEAD
	 * Creates a merchant for the authenticated user or returns the existing one.
	 *
	 * @param array $args The arguments to be passed to the API request.
	 *
	 * @return mixed
	 */
	public static function maybe_create_merchant( $args ) {

		$merchant_name = apply_filters( 'pinterest_for_woocommerce_default_merchant_name', esc_html__( 'Auto Created by Pinterest For WooCommerce', 'pinterest-for-woocommerce' ) );

		$args = wp_parse_args(
			$args,
			array(
				'display_name'                      => $merchant_name,
				'return_merchant_if_already_exists' => true,
			)
		);

		$response = self::make_request(
			add_query_arg( $args, 'commerce/product_pin_merchants/' ),
			'POST'
		);

=======
	 * Get the advertiser's tracking tags.
	 *
	 * @param string $advertiser_id the advertiser_id to request the tags for.
	 *
	 * @return mixed
	 */
	public static function get_advertiser_tags( $advertiser_id ) {
		$response = self::make_request( 'advertisers/' . $advertiser_id . '/tags/', 'GET', array(), 'ads' );
>>>>>>> 0b457660
		return $response;
	}


	/**
<<<<<<< HEAD
	 * Adds the merchant's feed using the given arguments.
	 *
	 * @param string $merchant_id The merchant ID the feed belongs to.
	 * @param array  $args        The arguments to be passed to the API request.
	 *
	 * @return mixed
	 */
	public static function add_merchant_feed( $merchant_id, $args ) {

		$response = self::make_request(
			add_query_arg( $args, 'commerce/product_pin_merchants/' . $merchant_id . '/feed/' ),
			'POST'
=======
	 * Create a tag for the given advertiser.
	 *
	 * @param string $advertiser_id the advertiser_id to create a tag for.
	 *
	 * @return mixed
	 */
	public static function create_tag( $advertiser_id ) {

		$tag_name = apply_filters( 'pinterest_for_woocommerce_default_tag_name', esc_html__( 'Auto Created by Pinterest For WooCommerce', 'pinterest-for-woocommerce' ) );

		$response = self::make_request(
			'tags/',
			'POST',
			array(
				'advertiser' => $advertiser_id,
				'name'       => $tag_name,
			),
			'ads'
>>>>>>> 0b457660
		);

		return $response;
	}


	/**
<<<<<<< HEAD
	 * Updates the merchant's feed using the given arguments.
	 *
	 * @param string $merchant_id The merchant ID the feed belongs to.
	 * @param string $feed_id     The ID of the feed to be updated.
	 * @param array  $args        The arguments to be passed to the API request.
	 *
	 * @return mixed
	 */
	public static function update_merchant_feed( $merchant_id, $feed_id, $args ) {

		$response = self::make_request(
			add_query_arg( $args, 'commerce/product_pin_merchants/' . $merchant_id . '/feed/' . $feed_id . '/' ),
			'PUT'
		);

		return $response;
	}


	/**
	 * Request the feed report data from the API and return the response.
	 *
	 * @param string $merchant_id The ID of the merchant for the request.
	 *
	 * @return mixed
	 */
	public static function get_feed_report( $merchant_id ) {
		$response = self::make_request( 'catalogs/datasource/feed_report/' . $merchant_id . '/', 'GET' );
		return $response;
	}

=======
	 * Update the tags configuration.
	 *
	 * @param string $tag_id The tag_id for which we want to update the configuration.
	 * @param array  $config The configuration to set.
	 *
	 * @return mixed
	 */
	public static function update_tag_config( $tag_id, $config = array() ) {

		if ( empty( $config ) ) {
			return false;
		}

		$response = self::make_request( 'tags/' . $tag_id . '/configs/', 'PUT', $config, 'ads' );

		return $response;
	}
>>>>>>> 0b457660
}<|MERGE_RESOLUTION|>--- conflicted
+++ resolved
@@ -268,16 +268,6 @@
 
 
 	/**
-<<<<<<< HEAD
-	 * Request the account data from the API and return the response.
-	 *
-	 * @param string $merchant_id The ID of the merchant for the request.
-	 *
-	 * @return mixed
-	 */
-	public static function get_merchant( $merchant_id ) {
-		$response = self::make_request( 'commerce/product_pin_merchants/' . $merchant_id . '/', 'GET' );
-=======
 	 * Get the advertiser object from the Pinterest API for the given User ID.
 	 *
 	 * @param string $pinterest_user the user to request the Advertiser for.
@@ -287,37 +277,11 @@
 	public static function get_advertisers( $pinterest_user = null ) {
 		$pinterest_user = ! is_null( $pinterest_user ) ? $pinterest_user : Pinterest_For_Woocommerce()::get_account_id();
 		$response       = self::make_request( 'advertisers/?owner_user_id=' . $pinterest_user, 'GET', array(), 'ads' );
->>>>>>> 0b457660
-		return $response;
-	}
-
-
-	/**
-<<<<<<< HEAD
-	 * Creates a merchant for the authenticated user or returns the existing one.
-	 *
-	 * @param array $args The arguments to be passed to the API request.
-	 *
-	 * @return mixed
-	 */
-	public static function maybe_create_merchant( $args ) {
-
-		$merchant_name = apply_filters( 'pinterest_for_woocommerce_default_merchant_name', esc_html__( 'Auto Created by Pinterest For WooCommerce', 'pinterest-for-woocommerce' ) );
-
-		$args = wp_parse_args(
-			$args,
-			array(
-				'display_name'                      => $merchant_name,
-				'return_merchant_if_already_exists' => true,
-			)
-		);
-
-		$response = self::make_request(
-			add_query_arg( $args, 'commerce/product_pin_merchants/' ),
-			'POST'
-		);
-
-=======
+		return $response;
+	}
+
+
+	/**
 	 * Get the advertiser's tracking tags.
 	 *
 	 * @param string $advertiser_id the advertiser_id to request the tags for.
@@ -326,26 +290,11 @@
 	 */
 	public static function get_advertiser_tags( $advertiser_id ) {
 		$response = self::make_request( 'advertisers/' . $advertiser_id . '/tags/', 'GET', array(), 'ads' );
->>>>>>> 0b457660
-		return $response;
-	}
-
-
-	/**
-<<<<<<< HEAD
-	 * Adds the merchant's feed using the given arguments.
-	 *
-	 * @param string $merchant_id The merchant ID the feed belongs to.
-	 * @param array  $args        The arguments to be passed to the API request.
-	 *
-	 * @return mixed
-	 */
-	public static function add_merchant_feed( $merchant_id, $args ) {
-
-		$response = self::make_request(
-			add_query_arg( $args, 'commerce/product_pin_merchants/' . $merchant_id . '/feed/' ),
-			'POST'
-=======
+		return $response;
+	}
+
+
+	/**
 	 * Create a tag for the given advertiser.
 	 *
 	 * @param string $advertiser_id the advertiser_id to create a tag for.
@@ -364,15 +313,93 @@
 				'name'       => $tag_name,
 			),
 			'ads'
->>>>>>> 0b457660
-		);
-
-		return $response;
-	}
-
-
-	/**
-<<<<<<< HEAD
+		);
+
+		return $response;
+	}
+
+
+	/**
+	 * Update the tags configuration.
+	 *
+	 * @param string $tag_id The tag_id for which we want to update the configuration.
+	 * @param array  $config The configuration to set.
+	 *
+	 * @return mixed
+	 */
+	public static function update_tag_config( $tag_id, $config = array() ) {
+
+		if ( empty( $config ) ) {
+			return false;
+		}
+
+		$response = self::make_request( 'tags/' . $tag_id . '/configs/', 'PUT', $config, 'ads' );
+
+		return $response;
+	}
+
+
+	/**
+	 * Request the account data from the API and return the response.
+	 *
+	 * @param string $merchant_id The ID of the merchant for the request.
+	 *
+	 * @return mixed
+	 */
+	public static function get_merchant( $merchant_id ) {
+		$response = self::make_request( 'commerce/product_pin_merchants/' . $merchant_id . '/', 'GET' );
+		return $response;
+	}
+
+
+	/**
+	 * Creates a merchant for the authenticated user or returns the existing one.
+	 *
+	 * @param array $args The arguments to be passed to the API request.
+	 *
+	 * @return mixed
+	 */
+	public static function maybe_create_merchant( $args ) {
+
+		$merchant_name = apply_filters( 'pinterest_for_woocommerce_default_merchant_name', esc_html__( 'Auto Created by Pinterest For WooCommerce', 'pinterest-for-woocommerce' ) );
+
+		$args = wp_parse_args(
+			$args,
+			array(
+				'display_name'                      => $merchant_name,
+				'return_merchant_if_already_exists' => true,
+			)
+		);
+
+		$response = self::make_request(
+			add_query_arg( $args, 'commerce/product_pin_merchants/' ),
+			'POST'
+		);
+
+		return $response;
+	}
+
+
+	/**
+	 * Adds the merchant's feed using the given arguments.
+	 *
+	 * @param string $merchant_id The merchant ID the feed belongs to.
+	 * @param array  $args        The arguments to be passed to the API request.
+	 *
+	 * @return mixed
+	 */
+	public static function add_merchant_feed( $merchant_id, $args ) {
+
+		$response = self::make_request(
+			add_query_arg( $args, 'commerce/product_pin_merchants/' . $merchant_id . '/feed/' ),
+			'POST'
+		);
+
+		return $response;
+	}
+
+
+	/**
 	 * Updates the merchant's feed using the given arguments.
 	 *
 	 * @param string $merchant_id The merchant ID the feed belongs to.
@@ -404,23 +431,4 @@
 		return $response;
 	}
 
-=======
-	 * Update the tags configuration.
-	 *
-	 * @param string $tag_id The tag_id for which we want to update the configuration.
-	 * @param array  $config The configuration to set.
-	 *
-	 * @return mixed
-	 */
-	public static function update_tag_config( $tag_id, $config = array() ) {
-
-		if ( empty( $config ) ) {
-			return false;
-		}
-
-		$response = self::make_request( 'tags/' . $tag_id . '/configs/', 'PUT', $config, 'ads' );
-
-		return $response;
-	}
->>>>>>> 0b457660
 }