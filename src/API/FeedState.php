--- conflicted
+++ resolved
@@ -176,14 +176,7 @@
 					/* Translators: %1$s Time string, %2$s number of products */
 					esc_html__( 'Last activity: %1$s ago - Wrote %2$s products to feed file.', 'pinterest-for-woocommerce' ),
 					human_time_diff( $state['last_activity'] ),
-<<<<<<< HEAD
 					$state['product_count']
-=======
-					$state['current_products'],
-					$state['product_count'],
-					'<a href="' . $local_feed['feed_url'] . '" target="_blank">',
-					'</a>',
->>>>>>> bebc10e5
 				);
 				break;
 
@@ -194,14 +187,7 @@
 					/* Translators: %1$s Time string, %2$s total number of products */
 					esc_html__( 'Successfully generated %1$s ago - Wrote %2$s products to feed file.', 'pinterest-for-woocommerce' ),
 					human_time_diff( $state['last_activity'] ),
-<<<<<<< HEAD
 					$state['product_count']
-=======
-					$state['current_products'],
-					$state['product_count'],
-					'<a href="' . $local_feed['feed_url'] . '" target="_blank">',
-					'</a>',
->>>>>>> bebc10e5
 				);
 				break;
 
