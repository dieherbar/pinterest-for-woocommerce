--- conflicted
+++ resolved
@@ -152,6 +152,10 @@
 	 * Stop jobs on deactivation.
 	 */
 	public static function cancel_jobs() {
+		if ( ! function_exists( 'as_unschedule_all_actions' ) ) {
+			return;
+		}
+
 		FeedGenerator::cancel_jobs();
 		FeedRegistration::cancel_jobs();
 	}
@@ -169,69 +173,6 @@
 		}
 
 		Pinterest_For_Woocommerce()::save_data( 'feed_dirty', true );
-<<<<<<< HEAD
 		self::log( 'Feed is dirty.' );
-=======
-	}
-
-
-	/**
-	 * Check if feed is marked and dirty, and reschedule feed generation.
-	 *
-	 * @return void
-	 */
-	public static function reschedule_if_dirty() {
-
-		if ( Pinterest_For_Woocommerce()::get_data( 'feed_dirty' ) ) {
-			Pinterest_For_Woocommerce()::save_data( 'feed_dirty', false );
-			self::log( 'Feed is dirty.' );
-			self::feed_reschedule();
-		}
-	}
-
-
-	/**
-	 * Check if feed is expired, and reschedule feed generation.
-	 *
-	 * @return void
-	 */
-	public static function reschedule_if_expired() {
-
-		$state = ProductFeedStatus::get();
-
-		if ( ( 'generated' === $state['status'] && $state['last_activity'] < ( time() - self::FEED_EXPIRY ) ) ) {
-			self::log( 'Feed is expired.' );
-			self::feed_reschedule();
-		}
-	}
-
-	/**
-	 * Check if feed is expired, and reschedule feed generation.
-	 *
-	 * @return void
-	 */
-	public static function reschedule_if_errored() {
-
-		$state = ProductFeedStatus::get();
-
-		if ( ( 'error' === $state['status'] && $state['last_activity'] < ( time() - self::WAIT_ON_ERROR_BEFORE_RETRY ) ) ) {
-			self::log( 'Retrying feed generation after error.' );
-			self::feed_reschedule();
-		}
-	}
-
-	/**
-	 * Cancels the scheduled product sync jobs.
-	 *
-	 * @return void
-	 */
-	public static function cancel_jobs() {
-		if ( ! function_exists( 'as_unschedule_all_actions' ) ) {
-			return;
-		}
-
-		as_unschedule_all_actions( self::ACTION_HANDLE_SYNC, array(), PINTEREST_FOR_WOOCOMMERCE_PREFIX );
-		as_unschedule_all_actions( self::ACTION_FEED_GENERATION, array(), PINTEREST_FOR_WOOCOMMERCE_PREFIX );
->>>>>>> 22e448a2
 	}
 }