--- conflicted
+++ resolved
@@ -41,23 +41,6 @@
 	 */
 	private static $feed_registration = null;
 
-<<<<<<< HEAD
-=======
-	/**
-	 * The current number of products already added to the feed.
-	 * Using current_index to track this may lead to errors if some products not fit on the feed.
-	 *
-	 * @var integer
-	 */
-	private static $current_products = 0;
-
-	/**
-	 * The buffer used to hold XML markup to be printed to the XML file.
-	 *
-	 * @var string
-	 */
-	private static $iteration_buffer = '';
->>>>>>> bebc10e5
 
 	/**
 	 * Local Feed Configurations class.
@@ -149,7 +132,6 @@
 		return (bool) $domain_verified && $tracking_enabled && Pinterest_For_Woocommerce()::get_setting( 'product_sync_enabled' );
 	}
 
-<<<<<<< HEAD
 	/**
 	 * Handles de-registration of the feed.
 	 *
@@ -164,334 +146,6 @@
 		FeedIssues::deregister();
 
 		self::log( 'Product feed reset and files deleted.' );
-=======
-
-	/**
-	 * Returns the feed profile ID if it's registered. Returns `false` otherwise.
-	 *
-	 * @return string|boolean
-	 */
-	public static function get_registered_feed_id() {
-		return Pinterest_For_Woocommerce()::get_data( 'feed_registered' ) ?? false;
-	}
-
-
-	/**
-	 * Check if the feed is registered based on the plugin's settings.
-	 * If not, try to register it,
-	 * Log issues.
-	 * Potentially report issues.
-	 *
-	 * Should be run on demand when settings change,
-	 * and on a scheduled basis.
-	 *
-	 * @return mixed
-	 *
-	 * @throws Exception PHP Exception.
-	 */
-	public static function handle_feed_registration() {
-
-		if ( ! self::feed_file_exists() ) {
-			self::log( 'Feed didn\'t fully generate yet. Retrying later.', 'debug' );
-			// Feed is not generated yet, lets wait a bit longer.
-			return true;
-		}
-
-		try {
-			$registered = self::register_feed();
-
-			if ( $registered ) {
-				return true;
-			}
-
-			throw new Exception( esc_html__( 'Could not register feed.', 'pinterest-for-woocommerce' ) );
-
-		} catch ( Throwable $th ) {
-			self::log( $th->getMessage(), 'error' );
-			return false;
-		}
-
-	}
-
-
-	/**
-	 * Handles de-registration of the feed.
-	 * Running this, sets the feed to 'DISABLED' in Pinterest, deletes the local XML file and the option holding the feed
-	 * status of the feed generation job.
-	 *
-	 * @return void
-	 */
-	private static function handle_feed_deregistration() {
-		self::feed_reset();
-		self::cancel_jobs();
-		Pinterest_For_Woocommerce()::save_data( 'feed_registered', false );
-	}
-
-
-	/**
-	 * Handles the feed's generation,
-	 * Using AS scheduled tasks prints $products_per_step number of products
-	 * on each iteration and writes to a file every $products_per_write.
-	 *
-	 * @return void
-	 *
-	 * @throws Exception PHP Exception.
-	 */
-	public static function handle_feed_generation() {
-
-		$state = ProductFeedStatus::get();
-		$start = microtime( true );
-
-		if ( $state && 'generated' === $state['status'] || ! self::is_product_sync_enabled() ) {
-			return; // No need to perform any action.
-		}
-
-		if ( ! $state || ( $state && 'scheduled_for_generation' === $state['status'] ) ) {
-			// We need to start a generation from scratch.
-			$product_ids = self::get_product_ids_for_feed();
-
-			if ( empty( $product_ids ) ) {
-				self::log( 'No products found for feed generation.' );
-				return; // No need to perform any action.
-			}
-
-			ProductFeedStatus::set(
-				array(
-					'status'        => 'starting',
-					'current_index' => 0,
-					'product_count' => count( $product_ids ),
-				)
-			);
-
-			ProductFeedStatus::store_dataset( $product_ids );
-			self::$current_index    = 0;
-			self::$current_products = 0;
-		}
-
-		try {
-
-			if ( 'in_progress' === $state['status'] ) {
-
-				$product_ids            = ProductFeedStatus::retrieve_dataset();
-				self::$current_index    = $state['current_index'];
-				self::$current_index    = false === self::$current_index ? self::$current_index : ( (int) self::$current_index ) + 1; // Start on the next item.
-				self::$current_products = $state['current_products'];
-			}
-
-			if ( false === self::$current_index || empty( $product_ids ) ) {
-				throw new Exception( esc_html__( 'Something went wrong while attempting to generate the feed.', 'pinterest-for-woocommerce' ), 400 );
-			}
-
-			$local_feed  = ProductFeedStatus::get_local_feed();
-			$target_file = $local_feed['tmp_file'];
-			$xml_file    = fopen( $target_file, ( 'in_progress' === $state['status'] ? 'a' : 'w' ) );
-
-			if ( ! $xml_file ) {
-				/* Translators: the path of the file */
-				throw new Exception( sprintf( esc_html__( 'Could not open file: %s.', 'pinterest-for-woocommerce' ), $target_file ), 400 );
-			}
-
-			self::log( 'Generating feed for ' . count( $product_ids ) . ' products' );
-
-			if ( 0 === self::$current_index ) {
-				// Write header.
-				fwrite( $xml_file, ProductsXmlFeed::get_xml_header() );
-			}
-
-			self::$iteration_buffer      = '';
-			self::$iteration_buffer_size = 0;
-			$step_index                  = 0;
-			$step_fit_products           = 0;
-			$products_count              = count( $product_ids );
-			$products_fit_count          = self::$current_products;
-
-			for ( self::$current_index; ( self::$current_index < $products_count ); self::$current_index++ ) {
-
-				$product_id = $product_ids[ self::$current_index ];
-
-				$xml_item = ProductsXmlFeed::get_xml_item( wc_get_product( $product_id ) );
-
-				if ( '' !== $xml_item ) {
-					$products_fit_count++;
-					$step_fit_products++;
-					self::$current_products++;
-					self::$iteration_buffer .= $xml_item;
-					self::$iteration_buffer_size++;
-				}
-
-				if ( self::$iteration_buffer_size >= self::$products_per_write || self::$current_index >= $products_count ) {
-					self::write_iteration_buffer( $xml_file, $local_feed );
-				}
-
-				$step_index++;
-
-				if ( $step_index >= self::$products_per_step ) {
-					break;
-				}
-			}
-
-			$state['products_count'] = $products_fit_count;
-
-			if ( ! empty( self::$iteration_buffer ) ) {
-				self::write_iteration_buffer( $xml_file, $state );
-			}
-
-			if ( self::$current_index >= $products_count ) {
-				// Write footer.
-				fwrite( $xml_file, ProductsXmlFeed::get_xml_footer() );
-				fclose( $xml_file );
-
-				if ( ! rename( $local_feed['tmp_file'], $local_feed['feed_file'] ) ) {
-					/* Translators: the path of the file */
-					throw new Exception( sprintf( esc_html__( 'Could not write feed to file: %s.', 'pinterest-for-woocommerce' ), $local_feed['feed_file'] ), 400 );
-				}
-
-				$target_file = $local_feed['feed_file'];
-
-				ProductFeedStatus::set(
-					array(
-						'status'        => 'generated',
-						'product_count' => $products_fit_count,
-					)
-				);
-
-			} else {
-				// We got more products left. Schedule next iteration.
-				fclose( $xml_file );
-				self::trigger_async_feed_generation( true );
-			}
-
-			$end = microtime( true );
-			self::log( 'Feed step generation completed in ' . round( ( $end - $start ) * 1000 ) . 'ms. Current Index: ' . self::$current_index . ' / ' . $products_count );
-			self::log( 'Wrote ' . $step_fit_products . ' / ' . $step_index . ' products to file: ' . $target_file );
-
-		} catch ( Throwable $th ) {
-
-			if ( 'error' === $state['status'] ) {
-				// Already errored at once. Restart job.
-				self::feed_reschedule( true );
-				self::log( $th->getMessage(), 'error' );
-				self::log( 'Restarting Feed generation.', 'error' );
-				return;
-			}
-
-			ProductFeedStatus::set(
-				array(
-					'status'        => 'error',
-					'error_message' => $th->getMessage(),
-				)
-			);
-
-			self::log( $th->getMessage(), 'error' );
-		}
-	}
-
-
-	/**
-	 * Writes the iteration_buffer to the given file.
-	 *
-	 * @param resource $xml_file   The file handle.
-	 * @param array    $local_feed The array holding the feed attributes.
-	 *
-	 * @return void
-	 *
-	 * @throws Exception PHP Exception.
-	 */
-	private static function write_iteration_buffer( $xml_file, $local_feed ) {
-
-		if ( false !== fwrite( $xml_file, self::$iteration_buffer ) ) {
-			self::$iteration_buffer      = '';
-			self::$iteration_buffer_size = 0;
-
-			ProductFeedStatus::set(
-				array(
-					'status'           => 'in_progress',
-					'current_index'    => self::$current_index,
-					'current_products' => self::$current_products,
-				)
-			);
-
-		} else {
-			/* Translators: the path of the file */
-			throw new Exception( sprintf( esc_html__( 'Could not write to file: %s.', 'pinterest-for-woocommerce' ), $local_feed['tmp_file'] ), 400 );
-		}
-	}
-
-
-	/**
-	 * Schedules an async action - if not already scheduled - to generate the feed.
-	 *
-	 * @param boolean $force When true, overrides the check for already scheduled task.
-	 *
-	 * @return boolean true if rescheduled, false otherwise.
-	 */
-	private static function trigger_async_feed_generation( $force = false ) {
-
-		if ( $force || false === as_next_scheduled_action( self::ACTION_FEED_GENERATION, array(), PINTEREST_FOR_WOOCOMMERCE_PREFIX ) ) {
-			return 0 !== as_enqueue_async_action( self::ACTION_FEED_GENERATION, array(), PINTEREST_FOR_WOOCOMMERCE_PREFIX );
-		}
-
-		return false;
-	}
-
-
-	/**
-	 * If the feed is not already registered, schedules an async action to registrer it asap.
-	 *
-	 * @return void
-	 */
-	public static function trigger_async_feed_registration_asap() {
-
-		if ( self::get_registered_feed_id() ) {
-			return;
-		}
-
-		self::log( 'running trigger_async_feed_registration_asap' );
-
-		as_unschedule_all_actions( self::ACTION_HANDLE_SYNC, array(), PINTEREST_FOR_WOOCOMMERCE_PREFIX );
-		as_enqueue_async_action( self::ACTION_HANDLE_SYNC, array(), PINTEREST_FOR_WOOCOMMERCE_PREFIX );
-	}
-
-
-	/**
-	 * Handles feed registration using the given arguments.
-	 * Will try to create a merchant if none exists.
-	 * Also if a different feed is registered, it will update using the URL in the
-	 * $feed_args.
-	 *
-	 * @return boolean|string
-	 *
-	 * @throws Exception PHP Exception.
-	 */
-	private static function register_feed() {
-
-		// Get merchant object.
-		$merchant   = Merchants::get_merchant();
-		$registered = false;
-
-		if ( ! empty( $merchant['data']->id ) && 'declined' === $merchant['data']->product_pin_approval_status ) {
-
-			$registered = false;
-			self::log( 'Pinterest returned a Declined status for product_pin_approval_status' );
-
-		} else {
-
-			// Update feed if we don't have a feed_id saved or if local feed is not properly registered.
-			// for cases where the already existed in the API.
-			$registered = self::get_registered_feed_id();
-
-			if ( ! $registered || ! Feeds::is_local_feed_registered( $merchant['data']->id ) ) {
-
-				// The response only contains the merchant id.
-				$response = Merchants::update_or_create_merchant();
-
-				// The response contains an array with the ID of merchant and feed.
-				$registered = $response['feed_id'];
-			}
-		}
-
-		return $registered;
->>>>>>> bebc10e5
 	}
 
 	/**
