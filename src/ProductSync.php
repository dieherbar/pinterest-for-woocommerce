<?php //phpcs:disable WordPress.WP.AlternativeFunctions --- Uses FS read/write in order to reliable append to an existing file.
/**
 * Pinterest for WooCommerce Catalog Syncing
 *
 * @package     Pinterest_For_WooCommerce/Classes/
 * @version     1.0.0
 */

namespace Automattic\WooCommerce\Pinterest;

if ( ! defined( 'ABSPATH' ) ) {
	exit;
}
use \Automattic\WooCommerce\ActionSchedulerJobFramework\Proxies\ActionScheduler as ActionSchedulerProxy;
use Automattic\WooCommerce\Pinterest\FeedRegistration;
use Automattic\WooCommerce\Pinterest\API\FeedIssues;
use Automattic\WooCommerce\Pinterest\Utilities\ProductFeedLogger;

/**
 * Class Handling registration & generation of the XML product feed.
 */
class ProductSync {

	use ProductFeedLogger;

	/**
	 * Feed File Generator Instance
	 *
	 * @var $feed_generator FeedGenerator
	 */
	private static $feed_generator = null;


	/**
	 * Feed File Generator Instance
	 *
	 * @var $feed_registration FeedRegistration
	 */
	private static $feed_registration = null;


	/**
	 * Local Feed Configurations class.
	 *
	 * @var $configurations LocalFeedConfigs
	 */
	private static $configurations = null;

	/**
	 * Initiate class.
	 */
	public static function maybe_init() {

		add_action( 'update_option_' . PINTEREST_FOR_WOOCOMMERCE_OPTION_NAME, array( __class__, 'maybe_deregister' ), 10, 2 );
		if ( ! self::is_product_sync_enabled() ) {
			return;
		}

		self::initialize_feed_components();
		/**
		 * Mark feed as needing re-generation whenever a product is edited or changed.
		 */
		add_action( 'edit_post', array( __CLASS__, 'mark_feed_dirty' ), 10, 1 );

		if ( 'yes' === get_option( 'woocommerce_manage_stock' ) ) {
			add_action( 'woocommerce_variation_set_stock_status', array( __CLASS__, 'mark_feed_dirty' ), 10, 1 );
			add_action( 'woocommerce_product_set_stock_status', array( __CLASS__, 'mark_feed_dirty' ), 10, 1 );
		}

		/**
		 * Mark feed as needing re-generation on changes to the woocommerce_hide_out_of_stock_items setting
		 */
		add_action(
			'update_option_woocommerce_hide_out_of_stock_items',
			function () {
				self::$feed_generator->mark_feed_dirty();
			}
		);
	}

	/**
	 * Observe Pinterest option change and decide if we need to deregister.
	 *
	 * @since 1.0.10
	 *
	 * @param array $old_value Option old value.
	 * @param array $value     Option new value.
	 */
	public static function maybe_deregister( $old_value, $value ) {
		if ( ! is_array( $value ) ) {
			return;
		}

		$product_sync_enabled = $value['product_sync_enabled'] ?? false;

		if ( ! $product_sync_enabled ) {
			self::deregister();
		}
	}

	/**
	 * Initialize components of the synchronization process.
	 *
	 * @since 1.0.10
	 */
	private static function initialize_feed_components() {
		$action_scheduler        = new ActionSchedulerProxy();
		self::$configurations    = LocalFeedConfigs::get_instance();
		self::$feed_generator    = new FeedGenerator( $action_scheduler, self::$configurations );
		self::$feed_registration = new FeedRegistration( self::$configurations, self::$feed_generator );

		self::$feed_registration->init();
		self::$feed_generator->init();

	}

	/**
	 * Checks if the feature is enabled, and all requirements are met.
	 *
	 * @return boolean
	 */
	public static function is_product_sync_enabled() {

		$domain_verified  = Pinterest_For_Woocommerce()::is_domain_verified();
		$tracking_enabled = $domain_verified && Pinterest_For_Woocommerce()::is_tracking_configured();

		return (bool) $domain_verified && $tracking_enabled && Pinterest_For_Woocommerce()::get_setting( 'product_sync_enabled' );
	}

<<<<<<< HEAD

	/**
	 * Returns the feed profile ID if it's registered. Returns `false` otherwise.
	 *
	 * @return string|boolean
	 */
	public static function get_registered_feed_id() {
		return Pinterest_For_Woocommerce()::get_data( 'feed_registered' ) ?? false;
	}


	/**
	 * Check if the feed is registered based on the plugin's settings.
	 * If not, try to register it,
	 * Log issues.
	 * Potentially report issues.
	 *
	 * Should be run on demand when settings change,
	 * and on a scheduled basis.
	 *
	 * @return mixed
	 *
	 * @throws Exception PHP Exception.
	 */
	public static function handle_feed_registration() {

		// Clean merchants error code.
		Pinterest_For_Woocommerce()::save_data( 'merchant_connected_diff_platform', false );

		if ( ! self::feed_file_exists() ) {
			self::log( 'Feed didn\'t fully generate yet. Retrying later.', 'debug' );
			// Feed is not generated yet, lets wait a bit longer.
			return true;
		}

		try {
			$registered = self::register_feed();

			if ( $registered ) {
				return true;
			}

			throw new Exception( esc_html__( 'Could not register feed.', 'pinterest-for-woocommerce' ) );

		} catch ( Throwable $th ) {
			if ( 4163 === $th->get_pinterest_code() ) {
				// Save the error to read it during the Health Check.
				Pinterest_For_Woocommerce()::save_data( 'merchant_connected_diff_platform', true );
			}

			self::log( $th->getMessage(), 'error' );
			return false;
		}

	}


=======
>>>>>>> 213c455e
	/**
	 * Handles de-registration of the feed.
	 *
	 * @return void
	 */
	private static function deregister() {
		FeedGenerator::deregister();
		LocalFeedConfigs::deregister();
		FeedRegistration::deregister();
		ProductFeedStatus::deregister();
		FeedIssues::deregister();

		self::log( 'Product feed reset and files deleted.' );
	}

	/**
	 * Stop jobs on deactivation.
	 */
	public static function cancel_jobs() {
		if ( ! function_exists( 'as_unschedule_all_actions' ) ) {
			return;
		}

		FeedGenerator::cancel_jobs();
		FeedRegistration::cancel_jobs();
	}

	/**
	 * Check if Given ID is of a product and if yes, mark feed as dirty.
	 *
	 * @param integer $product_id The product ID.
	 *
	 * @return void
	 */
	public static function mark_feed_dirty( $product_id ) {
		if ( ! wc_get_product( $product_id ) ) {
			return;
		}

		self::$feed_generator->mark_feed_dirty();
	}
}<|MERGE_RESOLUTION|>--- conflicted
+++ resolved
@@ -127,66 +127,6 @@
 		return (bool) $domain_verified && $tracking_enabled && Pinterest_For_Woocommerce()::get_setting( 'product_sync_enabled' );
 	}
 
-<<<<<<< HEAD
-
-	/**
-	 * Returns the feed profile ID if it's registered. Returns `false` otherwise.
-	 *
-	 * @return string|boolean
-	 */
-	public static function get_registered_feed_id() {
-		return Pinterest_For_Woocommerce()::get_data( 'feed_registered' ) ?? false;
-	}
-
-
-	/**
-	 * Check if the feed is registered based on the plugin's settings.
-	 * If not, try to register it,
-	 * Log issues.
-	 * Potentially report issues.
-	 *
-	 * Should be run on demand when settings change,
-	 * and on a scheduled basis.
-	 *
-	 * @return mixed
-	 *
-	 * @throws Exception PHP Exception.
-	 */
-	public static function handle_feed_registration() {
-
-		// Clean merchants error code.
-		Pinterest_For_Woocommerce()::save_data( 'merchant_connected_diff_platform', false );
-
-		if ( ! self::feed_file_exists() ) {
-			self::log( 'Feed didn\'t fully generate yet. Retrying later.', 'debug' );
-			// Feed is not generated yet, lets wait a bit longer.
-			return true;
-		}
-
-		try {
-			$registered = self::register_feed();
-
-			if ( $registered ) {
-				return true;
-			}
-
-			throw new Exception( esc_html__( 'Could not register feed.', 'pinterest-for-woocommerce' ) );
-
-		} catch ( Throwable $th ) {
-			if ( 4163 === $th->get_pinterest_code() ) {
-				// Save the error to read it during the Health Check.
-				Pinterest_For_Woocommerce()::save_data( 'merchant_connected_diff_platform', true );
-			}
-
-			self::log( $th->getMessage(), 'error' );
-			return false;
-		}
-
-	}
-
-
-=======
->>>>>>> 213c455e
 	/**
 	 * Handles de-registration of the feed.
 	 *
