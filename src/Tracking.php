--- conflicted
+++ resolved
@@ -386,12 +386,8 @@
 			$data = array(
 				'product_id'    => $product->get_id(),
 				'product_name'  => $product->get_name(),
-<<<<<<< HEAD
 				'product_price' => wc_get_price_to_display( $product ),
-=======
-				'product_price' => $product->get_price(),
 				'currency'      => get_woocommerce_currency(),
->>>>>>> 780345ab
 			);
 		}
 
